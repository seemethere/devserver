<<<<<<< HEAD
from kubernetes import client
=======
import yaml
from kubernetes import client, config
>>>>>>> 845fbac8
from rich.console import Console
from rich.table import Table
from typing import Optional

from ..utils import get_current_context


def list_devservers(namespace: Optional[str] = None) -> None:
    """Lists all DevServers in a given namespace."""
    custom_objects_api = client.CustomObjectsApi()
    console = Console()

    _, target_namespace = get_current_context()
    if namespace:
        target_namespace = namespace

    try:
        devservers = custom_objects_api.list_namespaced_custom_object(
            group="devserver.io",
            version="v1",
            namespace=target_namespace,
            plural="devservers",
        )

        table = Table(title=f"DevServers in namespace [bold]{target_namespace}[/bold]")
        table.add_column("Name", style="cyan")
        table.add_column("Status", style="green")
        table.add_column("Image", style="magenta")
        table.add_column("Flavor", style="yellow")
        table.add_column("TTL", style="red")

        if not devservers["items"]:
            console.print(f"No DevServers found in namespace '{target_namespace}'.")
            return

        for devserver in devservers["items"]:
            status = devserver.get("status", {})
            table.add_row(
                devserver["metadata"]["name"],
                status.get("phase", "Unknown"),
                devserver["spec"].get("image", "default"),
                devserver["spec"]["flavor"],
                devserver["spec"]["lifecycle"]["timeToLive"],
            )
        console.print(table)

    except client.ApiException as e:
        console.print(f"An error occurred: {e.reason}")


def list_flavors() -> None:
<<<<<<< HEAD
    """Lists all DevServerFlavors."""
=======
    """Lists all DevServerFlavors from the cluster."""
    config.load_kube_config()
>>>>>>> 845fbac8
    custom_objects_api = client.CustomObjectsApi()
    console = Console()
    table = Table(show_header=True, header_style="bold magenta")
    table.add_column("NAME", width=20)
    table.add_column("RESOURCES", width=80)

    try:
        flavors = custom_objects_api.list_cluster_custom_object(
            group="devserver.io",
            version="v1",
            plural="devserverflavors",
        )

        if not flavors["items"]:
            console.print("No DevServerFlavors found in the cluster.")
            console.print("To add flavors, create a DevServerFlavor YAML file and apply it with `kubectl apply -f <your-flavor-file>.yaml` or ask your administrator to do so.")
            return

        for flavor in flavors["items"]:
            name = flavor["metadata"]["name"]
            resources = flavor["spec"]["resources"]
            table.add_row(f"[cyan]{name}[/cyan]", yaml.dump(resources))

        console.print(table)
    except client.ApiException as e:
        console.print(f"Error listing DevServerFlavors: {e.reason}")<|MERGE_RESOLUTION|>--- conflicted
+++ resolved
@@ -1,9 +1,5 @@
-<<<<<<< HEAD
+import yaml
 from kubernetes import client
-=======
-import yaml
-from kubernetes import client, config
->>>>>>> 845fbac8
 from rich.console import Console
 from rich.table import Table
 from typing import Optional
@@ -55,12 +51,7 @@
 
 
 def list_flavors() -> None:
-<<<<<<< HEAD
-    """Lists all DevServerFlavors."""
-=======
     """Lists all DevServerFlavors from the cluster."""
-    config.load_kube_config()
->>>>>>> 845fbac8
     custom_objects_api = client.CustomObjectsApi()
     console = Console()
     table = Table(show_header=True, header_style="bold magenta")
